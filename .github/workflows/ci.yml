name: CI

on:
  push:
  pull_request:

jobs:
  # ───────────────────────── JS / TS quality gate ─────────────────────────
  build:
    runs-on: ubuntu-latest
    strategy:
      matrix:
        node-version: [18.x, 22.x]

    steps:
      - uses: actions/checkout@v4

      - name: Set up pnpm 10
        uses: pnpm/action-setup@v2
        with:
          version: 10.12.3 # keep in sync with local
          run_install: false # we run install below

      - uses: actions/setup-node@v4
        with:
          node-version: ${{ matrix.node-version }}
          cache: pnpm

      - name: Cache pnpm store
        uses: actions/cache@v3
        with:
          path: ~/.local/share/pnpm/store/v3
          key: ${{ runner.os }}-pnpm-store-${{ hashFiles('pnpm-lock.yaml') }}
          restore-keys: |
            ${{ runner.os }}-pnpm-store-

<<<<<<< HEAD
      - name: Install dependencies
        run: pnpm install --frozen-lockfile
      - name: Validate datasets
        run: pnpm lint:data
=======
    - name: Install dependencies
      run: pnpm install --frozen-lockfile
>>>>>>> c479abff

    - name: Build packages
      run: pnpm -r build

    - name: Lint
      run: pnpm -r lint
      - name: Type-check
        run: pnpm -r tsc
      - run: pnpm test
      - run: pnpm test:e2e

  # ───────────────────────── Docker smoke test ────────────────────────────
  docker:
    needs: build
    runs-on: ubuntu-latest
    steps:
      - uses: actions/checkout@v4

      # Buildx driver (required for docker/build-push-action)
      - uses: docker/setup-buildx-action@v3

      # Build image **and load it** into the runner’s Docker daemon
      - name: Build image
        uses: docker/build-push-action@v5
        with:
          context: .
          tags: promptlab:test
          load: true # makes the image available to `docker run`

      # Start the container (don’t use --rm so we can read logs on failure)
      - name: Start container
        run: docker run -d --name promptlab -p 3000:3000 promptlab:test

      # Wait (max 40 s) for the health endpoint; print logs if it dies/timeout
      - name: Wait for API /health
        run: |
          for i in {1..20}; do
            # Has the container quit already?
            if ! docker ps --filter name=promptlab --format '{{.Status}}' | grep -q 'Up'; then
              echo "Container exited early 😭"
              docker logs promptlab || true
              exit 1
            fi
            # Probe the health endpoint
            if curl -sf http://localhost:3000/health > /dev/null ; then
              echo "API is up 🎉"
              exit 0
            fi
            echo "API not up yet… retrying ($i/20)"
            sleep 2
          done
          echo "Gave up waiting for API"
          docker logs promptlab || true
          exit 1

      # Always clean up
      - name: Stop container
        if: always()
        run: docker rm -f promptlab || true<|MERGE_RESOLUTION|>--- conflicted
+++ resolved
@@ -34,25 +34,21 @@
           restore-keys: |
             ${{ runner.os }}-pnpm-store-
 
-<<<<<<< HEAD
       - name: Install dependencies
         run: pnpm install --frozen-lockfile
       - name: Validate datasets
         run: pnpm lint:data
-=======
-    - name: Install dependencies
-      run: pnpm install --frozen-lockfile
->>>>>>> c479abff
 
-    - name: Build packages
-      run: pnpm -r build
+      - name: Build packages
+        run: pnpm -r build
 
-    - name: Lint
-      run: pnpm -r lint
+      - name: Lint
+        run: pnpm -r lint
       - name: Type-check
         run: pnpm -r tsc
       - run: pnpm test
       - run: pnpm test:e2e
+
 
   # ───────────────────────── Docker smoke test ────────────────────────────
   docker:
